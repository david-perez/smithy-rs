$version: "1.0"

namespace com.amazonaws.constraints

use aws.protocols#restJson1
use smithy.framework#ValidationException

/// A service to test aspects of code generation where shapes have constraint traits.
@restJson1
@title("ConstraintsService")
service ConstraintsService {
    operations: [
        ConstrainedShapesOperation,
//      ConstrainedHttpBoundShapesOperation,
//      ConstrainedRecursiveShapesOperation,
//      // `httpQueryParams` and `httpPrefixHeaders` are structurually
//      // exclusive, so we need one operation per target shape type
//      // combination.
//      QueryParamsTargetingLengthMapOperation,
//      QueryParamsTargetingMapOfLengthStringOperation,
//      QueryParamsTargetingMapOfListOfLengthStringOperation,
//      QueryParamsTargetingMapOfSetOfLengthStringOperation,
//      QueryParamsTargetingMapOfLengthListOfPatternStringOperation,
//      QueryParamsTargetingMapOfListOfEnumStringOperation,

//      QueryParamsTargetingMapOfPatternStringOperation,
//      QueryParamsTargetingMapOfListOfPatternStringOperation,
//      QueryParamsTargetingMapOfLengthPatternStringOperation,
//      QueryParamsTargetingMapOfListOfLengthPatternStringOperation,

//      HttpPrefixHeadersTargetingLengthMapOperation,

//      QueryParamsTargetingMapOfEnumStringOperation,
//      QueryParamsTargetingMapOfListOfEnumStringOperation,
//      // TODO(https://github.com/awslabs/smithy-rs/issues/1431)
//      // HttpPrefixHeadersTargetingMapOfEnumStringOperation,

//      NonStreamingBlobOperation,

//      StreamingBlobOperation,
//      EventStreamsOperation,
    ],
}

@http(uri: "/constrained-shapes-operation", method: "POST")
operation ConstrainedShapesOperation {
    input: ConstrainedShapesOperationInputOutput,
    output: ConstrainedShapesOperationInputOutput,
    errors: [ValidationException]
}

@http(
    uri: "/constrained-http-bound-shapes-operation/{rangeIntegerLabel}/{rangeShortLabel}/{rangeLongLabel}/{rangeByteLabel}/{lengthStringLabel}/{enumStringLabel}",
    method: "POST"
)
operation ConstrainedHttpBoundShapesOperation {
    input: ConstrainedHttpBoundShapesOperationInputOutput,
    output: ConstrainedHttpBoundShapesOperationInputOutput,
    errors: [ValidationException]
}

@http(uri: "/constrained-recursive-shapes-operation", method: "POST")
operation ConstrainedRecursiveShapesOperation {
    input: ConstrainedRecursiveShapesOperationInputOutput,
    output: ConstrainedRecursiveShapesOperationInputOutput,
    errors: [ValidationException]
}

@http(uri: "/query-params-targeting-length-map", method: "POST")
operation QueryParamsTargetingLengthMapOperation {
    input: QueryParamsTargetingLengthMapOperationInputOutput,
    output: QueryParamsTargetingLengthMapOperationInputOutput,
    errors: [ValidationException]
}

@http(uri: "/query-params-targeting-map-of-length-string-operation", method: "POST")
operation QueryParamsTargetingMapOfLengthStringOperation {
    input: QueryParamsTargetingMapOfLengthStringOperationInputOutput,
    output: QueryParamsTargetingMapOfLengthStringOperationInputOutput,
    errors: [ValidationException]
}

@http(uri: "/query-params-targeting-map-of-enum-string-operation", method: "POST")
operation QueryParamsTargetingMapOfEnumStringOperation {
    input: QueryParamsTargetingMapOfEnumStringOperationInputOutput,
    output: QueryParamsTargetingMapOfEnumStringOperationInputOutput,
    errors: [ValidationException]
}

@http(uri: "/query-params-targeting-map-of-list-of-length-string-operation", method: "POST")
operation QueryParamsTargetingMapOfListOfLengthStringOperation {
    input: QueryParamsTargetingMapOfListOfLengthStringOperationInputOutput,
    output: QueryParamsTargetingMapOfListOfLengthStringOperationInputOutput,
    errors: [ValidationException]
}

@http(uri: "/query-params-targeting-map-of-set-of-length-string-operation", method: "POST")
operation QueryParamsTargetingMapOfSetOfLengthStringOperation {
    input: QueryParamsTargetingMapOfSetOfLengthStringOperationInputOutput,
    output: QueryParamsTargetingMapOfSetOfLengthStringOperationInputOutput,
    errors: [ValidationException]
}

@http(uri: "/query-params-targeting-map-of-length-list-of-pattern-string-operation", method: "POST")
operation QueryParamsTargetingMapOfLengthListOfPatternStringOperation {
    input: QueryParamsTargetingMapOfLengthListOfPatternStringOperationInputOutput,
    output: QueryParamsTargetingMapOfLengthListOfPatternStringOperationInputOutput,
    errors: [ValidationException]
}

@http(uri: "/query-params-targeting-map-of-list-of-enum-string-operation", method: "POST")
operation QueryParamsTargetingMapOfListOfEnumStringOperation {
    input: QueryParamsTargetingMapOfListOfEnumStringOperationInputOutput,
    output: QueryParamsTargetingMapOfListOfEnumStringOperationInputOutput,
    errors: [ValidationException]
}

@http(uri: "/query-params-targeting-map-of-pattern-string-operation", method: "POST")
operation QueryParamsTargetingMapOfPatternStringOperation {
    input: QueryParamsTargetingMapOfPatternStringOperationInputOutput,
    output: QueryParamsTargetingMapOfPatternStringOperationInputOutput,
    errors: [ValidationException]
}

@http(uri: "/query-params-targeting-map-of-list-of-pattern-string-operation", method: "POST")
operation QueryParamsTargetingMapOfListOfPatternStringOperation {
    input: QueryParamsTargetingMapOfListOfPatternStringOperationInputOutput,
    output: QueryParamsTargetingMapOfListOfPatternStringOperationInputOutput,
    errors: [ValidationException]
}

@http(uri: "/query-params-targeting-map-of-length-pattern-string", method: "POST")
operation QueryParamsTargetingMapOfLengthPatternStringOperation {
    input: QueryParamsTargetingMapOfLengthPatternStringOperationInputOutput,
    output: QueryParamsTargetingMapOfLengthPatternStringOperationInputOutput,
    errors: [ValidationException],
}

@http(uri: "/query-params-targeting-map-of-list-of-length-pattern-string-operation", method: "POST")
operation QueryParamsTargetingMapOfListOfLengthPatternStringOperation {
    input: QueryParamsTargetingMapOfListOfLengthPatternStringOperationInputOutput,
    output: QueryParamsTargetingMapOfListOfLengthPatternStringOperationInputOutput,
    errors: [ValidationException]
}

@http(uri: "/http-prefix-headers-targeting-length-map-operation", method: "POST")
operation HttpPrefixHeadersTargetingLengthMapOperation {
    input: HttpPrefixHeadersTargetingLengthMapOperationInputOutput,
    output: HttpPrefixHeadersTargetingLengthMapOperationInputOutput,
    errors: [ValidationException],
}

@http(uri: "/http-prefix-headers-targeting-map-of-enum-string-operation", method: "POST")
operation HttpPrefixHeadersTargetingMapOfEnumStringOperation {
    input: HttpPrefixHeadersTargetingMapOfEnumStringOperationInputOutput,
    output: HttpPrefixHeadersTargetingMapOfEnumStringOperationInputOutput,
    errors: [ValidationException]
}

@http(uri: "/non-streaming-blob-operation", method: "POST")
operation NonStreamingBlobOperation {
    input: NonStreamingBlobOperationInputOutput,
    output: NonStreamingBlobOperationInputOutput,
}

@http(uri: "/streaming-blob-operation", method: "POST")
operation StreamingBlobOperation {
    input: StreamingBlobOperationInputOutput,
    output: StreamingBlobOperationInputOutput,
}

@http(uri: "/event-streams-operation", method: "POST")
operation EventStreamsOperation {
    input: EventStreamsOperationInputOutput,
    output: EventStreamsOperationInputOutput,
}

structure ConstrainedShapesOperationInputOutput {
    @required
    conA: ConA,
}

structure ConstrainedHttpBoundShapesOperationInputOutput {
    @required
    @httpLabel
    lengthStringLabel: LengthString,

    @required
    @httpLabel
    rangeIntegerLabel: RangeInteger,

    @required
    @httpLabel
    rangeShortLabel: RangeShort,

    @required
    @httpLabel
    rangeLongLabel: RangeLong,

    @required
    @httpLabel
    rangeByteLabel: RangeByte,

    @required
    @httpLabel
    enumStringLabel: EnumString,

    @required
    @httpPrefixHeaders("X-Length-String-Prefix-Headers-")
    lengthStringHeaderMap: MapOfLengthString,

    @httpHeader("X-Length")
    lengthStringHeader: LengthString,

    @httpHeader("X-Range-Integer")
    rangeIntegerHeader: RangeInteger,

    @httpHeader("X-Range-Short")
    rangeShortHeader: RangeShort,

    @httpHeader("X-Range-Long")
    rangeLongHeader: RangeLong,

    @httpHeader("X-Range-Byte")
    rangeByteHeader: RangeByte,

    // @httpHeader("X-Length-MediaType")
    // lengthStringHeaderWithMediaType: MediaTypeLengthString,

    // TODO(https://github.com/awslabs/smithy-rs/issues/1401): a `set` shape is
    //  just a `list` shape with `uniqueItems`, which hasn't been implemented yet.
    // @httpHeader("X-Length-Set")
    // lengthStringSetHeader: SetOfLengthString,

    @httpHeader("X-List-Length-String")
    listLengthStringHeader: ListOfLengthString,

    @httpHeader("X-Length-List-Pattern-String")
    lengthListPatternStringHeader: LengthListOfPatternString,

    // TODO(https://github.com/awslabs/smithy-rs/issues/1401): a `set` shape is
    //  just a `list` shape with `uniqueItems`, which hasn't been implemented yet.
    // @httpHeader("X-Length-Set-Pattern-String")
    // lengthSetPatternStringHeader: LengthSetOfPatternString,

    // TODO(https://github.com/awslabs/smithy-rs/issues/1401): a `set` shape is
    //  just a `list` shape with `uniqueItems`, which hasn't been implemented yet.
    // @httpHeader("X-Range-Integer-Set")
    // rangeIntegerSetHeader: SetOfRangeInteger,
    // @httpHeader("X-Range-Short-Set")
    // rangeShortSetHeader: SetOfShortInteger,
    // @httpHeader("X-Range-Long-Set")
    // rangeLongSetHeader: SetOfRangeLong,
    // @httpHeader("X-Range-Byte-Set")
    // rangeByteSetHeader: SetOfByteInteger,

    @httpHeader("X-Range-Integer-List")
    rangeIntegerListHeader: ListOfRangeInteger,

    @httpHeader("X-Range-Short-List")
    rangeShortListHeader: ListOfRangeShort,

    @httpHeader("X-Range-Long-List")
    rangeLongListHeader: ListOfRangeLong,

    @httpHeader("X-Range-Byte-List")
    rangeByteListHeader: ListOfRangeByte,

    // TODO(https://github.com/awslabs/smithy-rs/issues/1431)
    // @httpHeader("X-Enum")
    //enumStringHeader: EnumString,

    // @httpHeader("X-Enum-List")
    // enumStringListHeader: ListOfEnumString,

    @httpQuery("lengthString")
    lengthStringQuery: LengthString,

    @httpQuery("rangeInteger")
    rangeIntegerQuery: RangeInteger,

    @httpQuery("rangeShort")
    rangeShortQuery: RangeShort,

    @httpQuery("rangeLong")
    rangeLongQuery: RangeLong,

    @httpQuery("rangeByte")
    rangeByteQuery: RangeByte,

    @httpQuery("enumString")
    enumStringQuery: EnumString,

    @httpQuery("lengthStringList")
    lengthStringListQuery: ListOfLengthString,

    @httpQuery("lengthListPatternString")
    lengthListPatternStringQuery: LengthListOfPatternString,

    // TODO(https://github.com/awslabs/smithy-rs/issues/1401): a `set` shape is
    //  just a `list` shape with `uniqueItems`, which hasn't been implemented yet.
    // @httpQuery("lengthStringSet")
    // lengthStringSetQuery: SetOfLengthString,

    @httpQuery("rangeIntegerList")
    rangeIntegerListQuery: ListOfRangeInteger,

    @httpQuery("rangeShortList")
    rangeShortListQuery: ListOfRangeShort,

    @httpQuery("rangeLongList")
    rangeLongListQuery: ListOfRangeLong,

    @httpQuery("rangeByteList")
    rangeByteListQuery: ListOfRangeByte,

    // TODO(https://github.com/awslabs/smithy-rs/issues/1401): a `set` shape is
    //  just a `list` shape with `uniqueItems`, which hasn't been implemented yet.
    // @httpQuery("rangeIntegerSet")
    // rangeIntegerSetQuery: SetOfRangeInteger,
    // @httpQuery("rangeShortSet")
    // rangeShortSetQuery: SetOfRangeShort,
    // @httpQuery("rangeLongSet")
    // rangeLongSetQuery: SetOfRangeLong,
    // @httpQuery("rangeByteSet")
    // rangeByteSetQuery: SetOfRangeByte,

    @httpQuery("enumStringList")
    enumStringListQuery: ListOfEnumString,
}

structure QueryParamsTargetingMapOfPatternStringOperationInputOutput {
    @httpQueryParams
    mapOfPatternString: MapOfPatternString
}

structure QueryParamsTargetingMapOfListOfPatternStringOperationInputOutput {
    @httpQueryParams
    mapOfListOfPatternString: MapOfListOfPatternString
}

structure QueryParamsTargetingMapOfLengthPatternStringOperationInputOutput {
    @httpQueryParams
    mapOfLengthPatternString: MapOfLengthPatternString,
}

structure QueryParamsTargetingMapOfListOfLengthPatternStringOperationInputOutput {
    @httpQueryParams
    mapOfLengthPatternString: MapOfListOfLengthPatternString,
}

structure HttpPrefixHeadersTargetingLengthMapOperationInputOutput {
    @httpPrefixHeaders("X-Prefix-Headers-LengthMap-")
    lengthMap: ConBMap,
}

structure HttpPrefixHeadersTargetingMapOfEnumStringOperationInputOutput {
    @httpPrefixHeaders("X-Prefix-Headers-MapOfEnumString-")
    mapOfEnumString: MapOfEnumString,
}

structure QueryParamsTargetingLengthMapOperationInputOutput {
    @httpQueryParams
    lengthMap: ConBMap
}

structure QueryParamsTargetingMapOfLengthStringOperationInputOutput {
    @httpQueryParams
    mapOfLengthString: MapOfLengthString
}

structure QueryParamsTargetingMapOfEnumStringOperationInputOutput {
    @httpQueryParams
    mapOfEnumString: MapOfEnumString
}

structure QueryParamsTargetingMapOfListOfLengthStringOperationInputOutput {
    @httpQueryParams
    mapOfListOfLengthString: MapOfListOfLengthString
}

structure QueryParamsTargetingMapOfSetOfLengthStringOperationInputOutput {
    @httpQueryParams
    mapOfSetOfLengthString: MapOfSetOfLengthString
}

structure QueryParamsTargetingMapOfLengthListOfPatternStringOperationInputOutput {
    @httpQueryParams
    mapOfLengthListOfPatternString: MapOfLengthListOfPatternString
}

structure QueryParamsTargetingMapOfListOfEnumStringOperationInputOutput {
    @httpQueryParams
    mapOfListOfEnumString: MapOfListOfEnumString
}

structure NonStreamingBlobOperationInputOutput {
    @httpPayload
    nonStreamingBlob: NonStreamingBlob,
}

structure StreamingBlobOperationInputOutput {
    @httpPayload
    streamingBlob: StreamingBlob,
}

structure EventStreamsOperationInputOutput {
    @httpPayload
    events: Event,
}

@streaming
union Event {
    regularMessage: EventStreamRegularMessage,
    errorMessage: EventStreamErrorMessage,
}

structure EventStreamRegularMessage {
    messageContent: String
    // TODO(https://github.com/awslabs/smithy/issues/1388): Can't add a constraint trait here until the semantics are clarified.
    // messageContent: LengthString
}

@error("server")
structure EventStreamErrorMessage {
    messageContent: String
    // TODO(https://github.com/awslabs/smithy/issues/1388): Can't add a constraint trait here until the semantics are clarified.
    // messageContent: LengthString
}

// TODO(https://github.com/awslabs/smithy/issues/1389): Can't add a constraint trait here until the semantics are clarified.
@streaming
blob StreamingBlob

blob NonStreamingBlob

structure ConA {
//  @required
//  conB: ConB,

//  optConB: ConB,

//  lengthString: LengthString,
//  minLengthString: MinLengthString,
//  maxLengthString: MaxLengthString,
//  fixedLengthString: FixedLengthString,

//  rangeInteger: RangeInteger,
//  minRangeInteger: MinRangeInteger,
//  maxRangeInteger: MaxRangeInteger,
//  fixedValueInteger: FixedValueInteger,

//  rangeShort: RangeShort,
//  minRangeShort: MinRangeShort,
//  maxRangeShort: MaxRangeShort,
//  fixedValueShort: FixedValueShort,

//  rangeLong: RangeLong,
//  minRangeLong: MinRangeLong,
//  maxRangeLong: MaxRangeLong,
//  fixedValueLong: FixedValueLong,

//  rangeByte: RangeByte,
//  minRangeByte: MinRangeByte,
//  maxRangeByte: MaxRangeByte,
//  fixedValueByte: FixedValueByte,

//  conBList: ConBList,
//  lengthList: LengthList,

    // TODO(https://github.com/awslabs/smithy-rs/issues/1401): a `set` shape is
    //  just a `list` shape with `uniqueItems`, which hasn't been implemented yet.
    conBSet: ConBSet,

//  conBMap: ConBMap,
//  lengthMap: LengthMap,

//  mapOfMapOfListOfListOfConB: MapOfMapOfListOfListOfConB,

//  constrainedUnion: ConstrainedUnion,
//  enumString: EnumString,

//  listOfLengthString: ListOfLengthString,
//  // TODO(https://github.com/awslabs/smithy-rs/issues/1401): a `set` shape is
//  //  just a `list` shape with `uniqueItems`, which hasn't been implemented yet.
//  // setOfLengthString: SetOfLengthString,
//  mapOfLengthString: MapOfLengthString,

//  listOfRangeInteger: ListOfRangeInteger,
//  // TODO(https://github.com/awslabs/smithy-rs/issues/1401): a `set` shape is
//  //  just a `list` shape with `uniqueItems`, which hasn't been implemented yet.
//  // setOfRangeInteger: SetOfRangeInteger,
//  mapOfRangeInteger: MapOfRangeInteger,

//  listOfRangeShort: ListOfRangeShort,
//  // TODO(https://github.com/awslabs/smithy-rs/issues/1401): a `set` shape is
//  //  just a `list` shape with `uniqueItems`, which hasn't been implemented yet.
//  // setOfRangeShort: SetOfRangeShort,
//  mapOfRangeShort: MapOfRangeShort,

//  listOfRangeLong: ListOfRangeLong,
//  // TODO(https://github.com/awslabs/smithy-rs/issues/1401): a `set` shape is
//  //  just a `list` shape with `uniqueItems`, which hasn't been implemented yet.
//  // setOfRangeLong: SetOfRangeLong,
//  mapOfRangeLong: MapOfRangeLong,

//  listOfRangeByte: ListOfRangeByte,
//  // TODO(https://github.com/awslabs/smithy-rs/issues/1401): a `set` shape is
//  //  just a `list` shape with `uniqueItems`, which hasn't been implemented yet.
//  // setOfRangeByte: SetOfRangeByte,
//  mapOfRangeByte: MapOfRangeByte,

//  nonStreamingBlob: NonStreamingBlob

//  patternString: PatternString,
//  mapOfPatternString: MapOfPatternString,
//  listOfPatternString: ListOfPatternString,
//  // TODO(https://github.com/awslabs/smithy-rs/issues/1401): a `set` shape is
//  //  just a `list` shape with `uniqueItems`, which hasn't been implemented yet.
//  // setOfPatternString: SetOfPatternString,

//  lengthLengthPatternString: LengthPatternString,
//  mapOfLengthPatternString: MapOfLengthPatternString,
//  listOfLengthPatternString: ListOfLengthPatternString
//  // TODO(https://github.com/awslabs/smithy-rs/issues/1401): a `set` shape is
//  //  just a `list` shape with `uniqueItems`, which hasn't been implemented yet.
//  // setOfLengthPatternString: SetOfLengthPatternString,

//  lengthListOfPatternString: LengthListOfPatternString,
//  // TODO(https://github.com/awslabs/smithy-rs/issues/1401): a `set` shape is
//  //  just a `list` shape with `uniqueItems`, which hasn't been implemented yet.
//  // lengthSetOfPatternString: LengthSetOfPatternString,
}

map MapOfLengthString {
    key: LengthString,
    value: LengthString,
}

map MapOfRangeInteger {
    key: String,
    value: RangeInteger,
}

map MapOfRangeShort {
    key: String,
    value: RangeShort,
}

map MapOfRangeLong {
    key: String,
    value: RangeLong,
}

map MapOfRangeByte {
    key: String,
    value: RangeByte,
}

map MapOfEnumString {
    key: EnumString,
    value: EnumString,
}

map MapOfListOfLengthString {
    key: LengthString,
    value: ListOfLengthString,
}

map MapOfListOfEnumString {
    key: EnumString,
    value: ListOfEnumString,
}

map MapOfListOfPatternString {
    key: PatternString,
    value: ListOfPatternString
}

map MapOfListOfLengthPatternString {
    key: LengthPatternString,
    value: ListOfLengthPatternString
}

map MapOfSetOfLengthString {
    key: LengthString,
    // TODO(https://github.com/awslabs/smithy-rs/issues/1401): a `set` shape is
    //  just a `list` shape with `uniqueItems`, which hasn't been implemented yet.
    // value: SetOfLengthString,
    value: ListOfLengthString
}

map MapOfLengthListOfPatternString {
    key: PatternString,
    value: LengthListOfPatternString
}

// TODO(https://github.com/awslabs/smithy-rs/issues/1401): a `set` shape is
//  just a `list` shape with `uniqueItems`, which hasn't been implemented yet.
// map MapOfSetOfRangeInteger {
//     key: String,
//     value: SetOfRangeInteger,
// }

// TODO(https://github.com/awslabs/smithy-rs/issues/1401): a `set` shape is
//  just a `list` shape with `uniqueItems`, which hasn't been implemented yet.
// map MapOfSetOfRangeShort {
//     key: String,
//     value: SetOfRangeShort,
// }

// TODO(https://github.com/awslabs/smithy-rs/issues/1401): a `set` shape is
//  just a `list` shape with `uniqueItems`, which hasn't been implemented yet.
// map MapOfSetOfRangeLong {
//     key: String,
//     value: SetOfRangeLong,
// }

// TODO(https://github.com/awslabs/smithy-rs/issues/1401): a `set` shape is
//  just a `list` shape with `uniqueItems`, which hasn't been implemented yet.
// map MapOfSetOfRangeByte {
//     key: String,
//     value: SetOfRangeByte,
// }

@length(min: 2, max: 8)
list LengthListOfLengthString {
    member: LengthString
}

@length(min: 2, max: 69)
string LengthString

@length(min: 2)
string MinLengthString

@length(max: 69)
string MaxLengthString

@length(min: 69, max: 69)
string FixedLengthString

@pattern("[a-d]{5}")
string PatternString

@pattern("[a-f0-5]*")
@length(min: 5, max: 10)
string LengthPatternString

@mediaType("video/quicktime")
@length(min: 1, max: 69)
string MediaTypeLengthString

@range(min: -0, max: 69)
integer RangeInteger

@range(min: -10)
integer MinRangeInteger

@range(max: 69)
integer MaxRangeInteger

@range(min: 69, max: 69)
integer FixedValueInteger

@range(min: -0, max: 10)
short RangeShort

@range(min: -10)
short MinRangeShort

@range(max: 11)
short MaxRangeShort

@range(min: 10, max: 10)
short FixedValueShort

@range(min: -0, max: 10)
long RangeLong

@range(min: -10)
long MinRangeLong

@range(max: 11)
long MaxRangeLong

@range(min: 10, max: 10)
long FixedValueLong

@range(min: -0, max: 10)
byte RangeByte

@range(min: -10)
byte MinRangeByte

@range(max: 11)
byte MaxRangeByte

@range(min: 10, max: 10)
byte FixedValueByte

/// A union with constrained members.
union ConstrainedUnion {
    enumString: EnumString,
    lengthString: LengthString,

    constrainedStructure: ConB,
    conBList: ConBList,
    // TODO(https://github.com/awslabs/smithy-rs/issues/1401): a `set` shape is
    //  just a `list` shape with `uniqueItems`, which hasn't been implemented yet.
    // conBSet: ConBSet,
    conBMap: ConBMap,
}

@enum([
    {
        value: "t2.nano",
        name: "T2_NANO",
    },
    {
        value: "t2.micro",
        name: "T2_MICRO",
    },
    {
        value: "m256.mega",
        name: "M256_MEGA",
    }
])
string EnumString

set SetOfLengthString {
    member: LengthString
}

set SetOfPatternString {
    member: PatternString
}

set SetOfLengthPatternString {
    member: LengthPatternString
}

@length(min: 5, max: 9)
set LengthSetOfPatternString {
    member: PatternString
}

list ListOfLengthString {
    member: LengthString
}

// TODO(https://github.com/awslabs/smithy-rs/issues/1401): a `set` shape is
//  just a `list` shape with `uniqueItems`, which hasn't been implemented yet.
// set SetOfRangeInteger {
//     member: RangeInteger
// }

list ListOfRangeInteger {
    member: RangeInteger
}

// TODO(https://github.com/awslabs/smithy-rs/issues/1401): a `set` shape is
//  just a `list` shape with `uniqueItems`, which hasn't been implemented yet.
// set SetOfRangeShort {
//     member: RangeShort
// }

list ListOfRangeShort {
    member: RangeShort
}

// TODO(https://github.com/awslabs/smithy-rs/issues/1401): a `set` shape is
//  just a `list` shape with `uniqueItems`, which hasn't been implemented yet.
// set SetOfRangeLong {
//     member: RangeLong
// }

list ListOfRangeLong {
    member: RangeLong
}

// TODO(https://github.com/awslabs/smithy-rs/issues/1401): a `set` shape is
//  just a `list` shape with `uniqueItems`, which hasn't been implemented yet.
// set SetOfRangeByte {
//     member: RangeByte
// }

list ListOfRangeByte {
    member: RangeByte
}

list ListOfEnumString {
    member: EnumString
}

list ListOfPatternString {
    member: PatternString
}

list ListOfLengthPatternString {
    member: LengthPatternString
}

@length(min: 12, max: 39)
list LengthListOfPatternString {
    member: PatternString
}

structure ConB {
    @required
    nice: String,
    @required
    int: Integer,

    optNice: String,
    optInt: Integer
}

structure ConstrainedRecursiveShapesOperationInputOutput {
    nested: RecursiveShapesInputOutputNested1,

    @required
    recursiveList: RecursiveList
}

structure RecursiveShapesInputOutputNested1 {
    @required
    recursiveMember: RecursiveShapesInputOutputNested2
}

structure RecursiveShapesInputOutputNested2 {
    recursiveMember: RecursiveShapesInputOutputNested1,
}

list RecursiveList {
    member: RecursiveShapesInputOutputNested1
}

list ConBList {
    member: ConBListInner
}

list ConBListInner {
    member: ConB
}

@length(max: 69)
list LengthList {
    member: String
}

// TODO(https://github.com/awslabs/smithy-rs/issues/1401): a `set` shape is
//  just a `list` shape with `uniqueItems`, which hasn't been implemented yet.
<<<<<<< HEAD
set ConBSet {
    member: NestedSet
}

set NestedSet {
    member: String
}
=======
// set ConBSet {
//     member: ConBSetInner
// }
//
// set ConBSetInner {
//     member: String
// }
>>>>>>> 6256685a

map MapOfPatternString {
    key: PatternString,
    value: PatternString,
}

map MapOfLengthPatternString {
    key: LengthPatternString,
    value: LengthPatternString,
}

@length(min: 1, max: 69)
map ConBMap {
    key: String,
    value: LengthString
}

@length(min: 1, max: 69)
map LengthMap {
    key: String,
    value: String
}

@error("client")
structure ErrorWithLengthStringMessage {
    @required
    message: LengthString
}

map MapOfMapOfListOfListOfConB {
    key: String,
    value: MapOfListOfListOfConB
}

map MapOfListOfListOfConB {
    key: String,
    value: ConBList
}<|MERGE_RESOLUTION|>--- conflicted
+++ resolved
@@ -851,23 +851,13 @@
 
 // TODO(https://github.com/awslabs/smithy-rs/issues/1401): a `set` shape is
 //  just a `list` shape with `uniqueItems`, which hasn't been implemented yet.
-<<<<<<< HEAD
 set ConBSet {
     member: NestedSet
 }
 
-set NestedSet {
+set ConBSetInner {
     member: String
 }
-=======
-// set ConBSet {
-//     member: ConBSetInner
-// }
-//
-// set ConBSetInner {
-//     member: String
-// }
->>>>>>> 6256685a
 
 map MapOfPatternString {
     key: PatternString,
