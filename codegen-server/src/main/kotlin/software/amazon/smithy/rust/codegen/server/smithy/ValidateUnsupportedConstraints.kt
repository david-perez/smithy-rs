/*
 * Copyright Amazon.com, Inc. or its affiliates. All Rights Reserved.
 * SPDX-License-Identifier: Apache-2.0
 */

package software.amazon.smithy.rust.codegen.server.smithy

import software.amazon.smithy.model.Model
import software.amazon.smithy.model.shapes.BlobShape
import software.amazon.smithy.model.shapes.ByteShape
import software.amazon.smithy.model.shapes.EnumShape
import software.amazon.smithy.model.shapes.IntegerShape
import software.amazon.smithy.model.shapes.LongShape
import software.amazon.smithy.model.shapes.MemberShape
import software.amazon.smithy.model.shapes.OperationShape
import software.amazon.smithy.model.shapes.ServiceShape
import software.amazon.smithy.model.shapes.SetShape
import software.amazon.smithy.model.shapes.Shape
import software.amazon.smithy.model.shapes.ShapeId
import software.amazon.smithy.model.shapes.ShortShape
import software.amazon.smithy.model.traits.LengthTrait
import software.amazon.smithy.model.traits.RangeTrait
import software.amazon.smithy.model.traits.RequiredTrait
import software.amazon.smithy.model.traits.StreamingTrait
import software.amazon.smithy.model.traits.Trait
import software.amazon.smithy.model.traits.UniqueItemsTrait
import software.amazon.smithy.rust.codegen.core.smithy.DirectedWalker
import software.amazon.smithy.rust.codegen.core.smithy.traits.SyntheticEventStreamUnionTrait
import software.amazon.smithy.rust.codegen.core.util.expectTrait
import software.amazon.smithy.rust.codegen.core.util.getTrait
import software.amazon.smithy.rust.codegen.core.util.hasTrait
import software.amazon.smithy.rust.codegen.core.util.inputShape
import software.amazon.smithy.rust.codegen.core.util.orNull
import java.util.logging.Level

private sealed class UnsupportedConstraintMessageKind {
    private val constraintTraitsUberIssue = "https://github.com/awslabs/smithy-rs/issues/1401"

    fun intoLogMessage(ignoreUnsupportedConstraints: Boolean): LogMessage {
        fun buildMessage(intro: String, willSupport: Boolean, trackingIssue: String, canBeIgnored: Boolean = true): String {
            var msg = """
                    $intro
                    This is not supported in the smithy-rs server SDK."""
            if (willSupport) {
                msg += """
                    It will be supported in the future. See the tracking issue ($trackingIssue)."""
            }
            if (canBeIgnored) {
                msg += """
                    If you want to go ahead and generate the server SDK ignoring unsupported constraint traits, set the key `ignoreUnsupportedConstraints`
                    inside the `runtimeConfig.codegenConfig` JSON object in your `smithy-build.json` to `true`."""
            }
            return msg.trimIndent().replace("\n", " ")
        }

        fun buildMessageShapeHasUnsupportedConstraintTrait(
            shape: Shape,
            constraintTrait: Trait,
            trackingIssue: String,
        ) =
            buildMessage(
                "The ${shape.type} shape `${shape.id}` has the constraint trait `${constraintTrait.toShapeId()}` attached.",
                willSupport = true,
                trackingIssue,
            )

        val level = if (ignoreUnsupportedConstraints) Level.WARNING else Level.SEVERE

        return when (this) {
            is UnsupportedConstraintOnMemberShape -> LogMessage(
                level,
                buildMessageShapeHasUnsupportedConstraintTrait(shape, constraintTrait, constraintTraitsUberIssue),
            )

            is UnsupportedConstraintOnShapeReachableViaAnEventStream -> LogMessage(
                Level.SEVERE,
                buildMessage(
                    """
                    The ${shape.type} shape `${shape.id}` has the constraint trait `${constraintTrait.toShapeId()}` attached.
                    This shape is also part of an event stream; it is unclear what the semantics for constrained shapes in event streams are.
                    Please remove the trait from the shape to synthesize your model.
                    """.trimIndent().replace("\n", " "),
                    willSupport = false,
                    "https://github.com/awslabs/smithy/issues/1388",
                    canBeIgnored = false,
                ),
            )

            is UnsupportedLengthTraitOnStreamingBlobShape -> LogMessage(
                level,
                buildMessage(
                    """
                    The ${shape.type} shape `${shape.id}` has both the `${lengthTrait.toShapeId()}` and `${streamingTrait.toShapeId()}` constraint traits attached.
                    It is unclear what the semantics for streaming blob shapes are.
                    """.trimIndent().replace("\n", " "),
                    willSupport = false,
                    "https://github.com/awslabs/smithy/issues/1389",
                ),
            )

            is UnsupportedRangeTraitOnShape -> LogMessage(
                level,
                buildMessageShapeHasUnsupportedConstraintTrait(shape, rangeTrait, constraintTraitsUberIssue),
            )

            is UnsupportedUniqueItemsTraitOnShape -> LogMessage(
                level,
                buildMessageShapeHasUnsupportedConstraintTrait(shape, uniqueItemsTrait, constraintTraitsUberIssue),
            )
        }
    }
}

private data class OperationWithConstrainedInputWithoutValidationException(val shape: OperationShape)
private data class UnsupportedConstraintOnMemberShape(val shape: MemberShape, val constraintTrait: Trait) :
    UnsupportedConstraintMessageKind()

private data class UnsupportedConstraintOnShapeReachableViaAnEventStream(val shape: Shape, val constraintTrait: Trait) :
    UnsupportedConstraintMessageKind()

private data class UnsupportedLengthTraitOnStreamingBlobShape(
    val shape: BlobShape,
    val lengthTrait: LengthTrait,
    val streamingTrait: StreamingTrait,
) : UnsupportedConstraintMessageKind()

private data class UnsupportedRangeTraitOnShape(val shape: Shape, val rangeTrait: RangeTrait) :
    UnsupportedConstraintMessageKind()

private data class UnsupportedUniqueItemsTraitOnShape(val shape: Shape, val uniqueItemsTrait: UniqueItemsTrait) :
    UnsupportedConstraintMessageKind()

data class LogMessage(val level: Level, val message: String)
data class ValidationResult(val shouldAbort: Boolean, val messages: List<LogMessage>)

private val unsupportedConstraintsOnMemberShapes = allConstraintTraits - RequiredTrait::class.java

fun validateOperationsWithConstrainedInputHaveValidationExceptionAttached(
    model: Model,
    service: ServiceShape,
): ValidationResult {
    // Traverse the model and error out if an operation uses constrained input, but it does not have
    // `ValidationException` attached in `errors`. https://github.com/awslabs/smithy-rs/pull/1199#discussion_r809424783
    // TODO(https://github.com/awslabs/smithy-rs/issues/1401): This check will go away once we add support for
    //  `disableDefaultValidation` set to `true`, allowing service owners to map from constraint violations to operation errors.
    val walker = DirectedWalker(model)
    val operationsWithConstrainedInputWithoutValidationExceptionSet = walker.walkShapes(service)
        .filterIsInstance<OperationShape>()
        .asSequence()
        .filter { operationShape ->
            // Walk the shapes reachable via this operation input.
            walker.walkShapes(operationShape.inputShape(model))
                .any { it is SetShape || it is EnumShape || it.hasConstraintTrait() }
        }
        .filter { !it.errors.contains(ShapeId.from("smithy.framework#ValidationException")) }
        .map { OperationWithConstrainedInputWithoutValidationException(it) }
        .toSet()

    val messages =
        operationsWithConstrainedInputWithoutValidationExceptionSet.map {
            LogMessage(
                Level.SEVERE,
                """
                Operation ${it.shape.id} takes in input that is constrained 
                (https://awslabs.github.io/smithy/2.0/spec/constraint-traits.html), and as such can fail with a 
                validation exception. You must model this behavior in the operation shape in your model file.
                """.trimIndent().replace("\n", "") +
                    """

                    ```smithy
                    use smithy.framework#ValidationException

                    operation ${it.shape.id.name} {
                        ...
                        errors: [..., ValidationException] // <-- Add this.
                    }
                    ```
                    """.trimIndent(),
            )
        }

    return ValidationResult(shouldAbort = messages.any { it.level == Level.SEVERE }, messages)
}

fun validateUnsupportedConstraints(
    model: Model,
    service: ServiceShape,
    codegenConfig: ServerCodegenConfig,
): ValidationResult {
    // Traverse the model and error out if:
    val walker = DirectedWalker(model)

    // 1. Constraint traits on member shapes are used. [Constraint trait precedence] has not been implemented yet.
    // TODO(https://github.com/awslabs/smithy-rs/issues/1401)
    // [Constraint trait precedence]: https://awslabs.github.io/smithy/2.0/spec/model.html#applying-traits
    val unsupportedConstraintOnMemberShapeSet = walker
        .walkShapes(service)
        .asSequence()
        .filterIsInstance<MemberShape>()
        .filterMapShapesToTraits(unsupportedConstraintsOnMemberShapes)
        .map { (shape, trait) -> UnsupportedConstraintOnMemberShape(shape as MemberShape, trait) }
        .toSet()

    // 2. Constraint traits on streaming blob shapes are used. Their semantics are unclear.
    // TODO(https://github.com/awslabs/smithy/issues/1389)
    val unsupportedLengthTraitOnStreamingBlobShapeSet = walker
        .walkShapes(service)
        .asSequence()
        .filterIsInstance<BlobShape>()
        .filter { it.hasTrait<LengthTrait>() && it.hasTrait<StreamingTrait>() }
        .map { UnsupportedLengthTraitOnStreamingBlobShape(it, it.expectTrait(), it.expectTrait()) }
        .toSet()

    // 3. Constraint traits in event streams are used. Their semantics are unclear.
    // TODO(https://github.com/awslabs/smithy/issues/1388)
    val eventStreamShapes = walker
        .walkShapes(service)
        .asSequence()
        .filter { it.hasTrait<SyntheticEventStreamUnionTrait>() }
    val unsupportedConstraintOnNonErrorShapeReachableViaAnEventStreamSet = eventStreamShapes
        .flatMap { walker.walkShapes(it) }
        .filterMapShapesToTraits(allConstraintTraits)
        .map { (shape, trait) -> UnsupportedConstraintOnShapeReachableViaAnEventStream(shape, trait) }
        .toSet()
    val eventStreamErrors = eventStreamShapes.map { it.expectTrait<SyntheticEventStreamUnionTrait>() }.map { it.errorMembers }
    val unsupportedConstraintErrorShapeReachableViaAnEventStreamSet = eventStreamErrors
        .flatMap { it }
        .flatMap { walker.walkShapes(it) }
        .filterMapShapesToTraits(allConstraintTraits)
        .map { (shape, trait) -> UnsupportedConstraintOnShapeReachableViaAnEventStream(shape, trait) }
        .toSet()
    val unsupportedConstraintShapeReachableViaAnEventStreamSet =
        unsupportedConstraintOnNonErrorShapeReachableViaAnEventStreamSet + unsupportedConstraintErrorShapeReachableViaAnEventStreamSet

    // 4. Range trait used on unsupported shapes.
    // TODO(https://github.com/awslabs/smithy-rs/issues/1401)
    val unsupportedRangeTraitOnShapeSet = walker
        .walkShapes(service)
        .asSequence()
        .filterNot { it is IntegerShape || it is ShortShape || it is LongShape || it is ByteShape }
        .filterMapShapesToTraits(setOf(RangeTrait::class.java))
        .map { (shape, rangeTrait) -> UnsupportedRangeTraitOnShape(shape, rangeTrait as RangeTrait) }
        .toSet()

<<<<<<< HEAD
=======
    // 5. UniqueItems trait on any shape is used. It has not been implemented yet.
    // TODO(https://github.com/awslabs/smithy-rs/issues/1401)
    val unsupportedUniqueItemsTraitOnShapeSet = walker
        .walkShapes(service)
        .asSequence()
        .filterMapShapesToTraits(setOf(UniqueItemsTrait::class.java))
        .map { (shape, uniqueItemsTrait) ->
            UnsupportedUniqueItemsTraitOnShape(
                shape,
                uniqueItemsTrait as UniqueItemsTrait,
            )
        }
        .toSet()

>>>>>>> f5c56b66
    val messages =
        unsupportedConstraintOnMemberShapeSet.map { it.intoLogMessage(codegenConfig.ignoreUnsupportedConstraints) } +
            unsupportedLengthTraitOnStreamingBlobShapeSet.map { it.intoLogMessage(codegenConfig.ignoreUnsupportedConstraints) } +
            unsupportedConstraintShapeReachableViaAnEventStreamSet.map { it.intoLogMessage(codegenConfig.ignoreUnsupportedConstraints) } +
<<<<<<< HEAD
            unsupportedLengthTraitOnBlobShapeSet.map { it.intoLogMessage(codegenConfig.ignoreUnsupportedConstraints) } +
            unsupportedRangeTraitOnShapeSet.map { it.intoLogMessage(codegenConfig.ignoreUnsupportedConstraints) }
=======
            unsupportedRangeTraitOnShapeSet.map { it.intoLogMessage(codegenConfig.ignoreUnsupportedConstraints) } +
            unsupportedUniqueItemsTraitOnShapeSet.map { it.intoLogMessage(codegenConfig.ignoreUnsupportedConstraints) }
>>>>>>> f5c56b66

    return ValidationResult(shouldAbort = messages.any { it.level == Level.SEVERE }, messages)
}

/**
 * Returns a sequence over pairs `(shape, trait)`.
 * The returned sequence contains one pair per shape in the input iterable that has attached a trait contained in  [traits].
 */
private fun Sequence<Shape>.filterMapShapesToTraits(traits: Set<Class<out Trait>>): Sequence<Pair<Shape, Trait>> =
    this.map { shape -> shape to traits.mapNotNull { shape.getTrait(it).orNull() } }
        .flatMap { (shape, traits) -> traits.map { shape to it } }<|MERGE_RESOLUTION|>--- conflicted
+++ resolved
@@ -242,34 +242,11 @@
         .map { (shape, rangeTrait) -> UnsupportedRangeTraitOnShape(shape, rangeTrait as RangeTrait) }
         .toSet()
 
-<<<<<<< HEAD
-=======
-    // 5. UniqueItems trait on any shape is used. It has not been implemented yet.
-    // TODO(https://github.com/awslabs/smithy-rs/issues/1401)
-    val unsupportedUniqueItemsTraitOnShapeSet = walker
-        .walkShapes(service)
-        .asSequence()
-        .filterMapShapesToTraits(setOf(UniqueItemsTrait::class.java))
-        .map { (shape, uniqueItemsTrait) ->
-            UnsupportedUniqueItemsTraitOnShape(
-                shape,
-                uniqueItemsTrait as UniqueItemsTrait,
-            )
-        }
-        .toSet()
-
->>>>>>> f5c56b66
     val messages =
         unsupportedConstraintOnMemberShapeSet.map { it.intoLogMessage(codegenConfig.ignoreUnsupportedConstraints) } +
             unsupportedLengthTraitOnStreamingBlobShapeSet.map { it.intoLogMessage(codegenConfig.ignoreUnsupportedConstraints) } +
             unsupportedConstraintShapeReachableViaAnEventStreamSet.map { it.intoLogMessage(codegenConfig.ignoreUnsupportedConstraints) } +
-<<<<<<< HEAD
-            unsupportedLengthTraitOnBlobShapeSet.map { it.intoLogMessage(codegenConfig.ignoreUnsupportedConstraints) } +
             unsupportedRangeTraitOnShapeSet.map { it.intoLogMessage(codegenConfig.ignoreUnsupportedConstraints) }
-=======
-            unsupportedRangeTraitOnShapeSet.map { it.intoLogMessage(codegenConfig.ignoreUnsupportedConstraints) } +
-            unsupportedUniqueItemsTraitOnShapeSet.map { it.intoLogMessage(codegenConfig.ignoreUnsupportedConstraints) }
->>>>>>> f5c56b66
 
     return ValidationResult(shouldAbort = messages.any { it.level == Level.SEVERE }, messages)
 }
