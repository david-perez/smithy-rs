--- conflicted
+++ resolved
@@ -48,18 +48,13 @@
                 val funcNamePart = member.memberName.toSnakeCase()
                 val variantName = member.memberName.toPascalCase()
 
-<<<<<<< HEAD
                 if (sortedMembers.size == 1) {
                     Attribute.Custom("allow(irrefutable_let_patterns)").render(this)
                 }
                 rustBlock("pub fn as_$funcNamePart(&self) -> Result<&#T, &Self>", memberSymbol) {
                     rust("if let ${unionSymbol.name}::$variantName(val) = &self { Ok(&val) } else { Err(&self) }")
                 }
-=======
-                rustBlock("pub fn as_$funcNamePart(&self) -> Result<&#T, &Self>", memberSymbol) {
-                    rust("if let ${unionSymbol.name}::$variantName(val) = &self { Ok(&val) } else { Err(&self) }")
-                }
->>>>>>> 28af7e22
+
                 rustBlock("pub fn is_$funcNamePart(&self) -> bool") {
                     rust("self.as_$funcNamePart().is_ok()")
                 }
